--- conflicted
+++ resolved
@@ -46,23 +46,11 @@
   name = "INTERNAL-POX"
 
   # Static mapping of infra IDs and DPIDs
-<<<<<<< HEAD
   infra_to_dpid = {'EE1': 0x1,
                    'EE2': 0x2,
                    'SW3': 0x3,
                    'SW4': 0x4, }
   dpid_to_infra = {0x1: 'EE1',
-=======
-  infra_to_dpid = {'MT1': 0x14c5e0c376e24,  # 0x0040f46b9c6b,
-                   'MT2': 0x14c5e0c376fc6,
-                   'EE1': 0x1,
-                   'EE2': 0x2,
-                   'SW3': 0x3,
-                   'SW4': 0x4, }
-  dpid_to_infra = {0x14c5e0c376e24: 'MT1',
-                   0x14c5e0c376fc6: 'MT2',
-                   0x1: 'EE1',
->>>>>>> fa7da5b7
                    0x2: 'EE2',
                    0x3: 'SW3',
                    0x4: 'SW4'}
@@ -86,73 +74,11 @@
     :param port: socket port (default: 6633)
     :type port: int
     """
-<<<<<<< HEAD
     log.debug("Init %s with address %s:%s, optional name: %s" % (
       self.__class__.__name__, address, port, name))
     super(InternalPOXAdapter, self).__init__(name=name, address=address,
                                              port=port, keepalive=keepalive)
   
-=======
-    name = name if name is not None else self.name
-    log.debug("Init %s with name: %s address %s:%s" % (
-      self.__class__.__name__, name, address, port))
-    super(InternalPOXAdapter, self).__init__()
-    # Set an OpenFlow nexus as a source of OpenFlow events
-    self.openflow = OpenFlowBridge()
-    self.controller_address = (address, port)
-    # Initiate our specific connection Arbiter
-    arbiter = ExtendedOFConnectionArbiter.activate()
-    # Register our OpenFlow event source
-    arbiter.add_connection_listener(self.controller_address, self.openflow)
-    # Launch OpenFlow connection handler if not started before with given name
-    # launch() return the registered openflow module which is a coop Task
-    from pox.openflow.of_01 import launch
-
-    of = launch(name=name, address=address, port=port)
-    # Start listening for OpenFlow connections
-    of.start()
-    # from pox.openflow.keepalive import launch
-    # launch(ofnexus=self.openflow)
-    self.task_name = name if name else "of_01"
-    of.name = self.task_name
-    # register OpenFlow event listeners
-    self.openflow.addListeners(self)
-    log.debug("%s adapter: Start listening connections..." % self.name)
-    # Currently static initialization from a config file
-    # TODO: discover SDN topology and create the NFFG
-    self.topo = None  # SDN domain topology stored in NFFG
-    self.__init_from_CONFIG()
-
-  def __init_from_CONFIG (self, path=None):
-    """
-    Load a pre-defined topology from an NFFG stored in a file.
-    The file path is searched in CONFIG with tha name ``SDN-TOPO``.
-
-    :param path: additional file path
-    :type path: str
-    :return: None
-    """
-    if path is None:
-      path = CONFIG.get_sdn_topology()
-    if path is None:
-      log.warning("SDN topology is missing from CONFIG!")
-      raise TopologyLoadException("Missing Topology!")
-    else:
-      try:
-        with open(path, 'r') as f:
-          log.info("Load SDN topology from file: %s" % path)
-          self.topo = NFFG.parse(f.read())
-          self.topo.duplicate_static_links()
-          # print self.topo.dump()
-      except IOError:
-        log.debug("SDN topology file not found: %s" % path)
-        raise TopologyLoadException("Missing topology file!")
-      except ValueError as e:
-        log.error(
-          "An error occurred when load topology from file: %s" % e.message)
-        raise TopologyLoadException("File parsing error!")
-
->>>>>>> fa7da5b7
   def check_domain_reachable (self):
     """
     Checker function for domain polling.
