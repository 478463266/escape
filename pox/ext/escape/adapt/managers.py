# Copyright 2015 Janos Czentye <czentye@tmit.bme.hu>
#
# Licensed under the Apache License, Version 2.0 (the "License");
# you may not use this file except in compliance with the License.
# You may obtain a copy of the License at:
#
# http://www.apache.org/licenses/LICENSE-2.0
#
# Unless required by applicable law or agreed to in writing, software
# distributed under the License is distributed on an "AS IS" BASIS,
# WITHOUT WARRANTIES OR CONDITIONS OF ANY KIND, either express or implied.
# See the License for the specific language governing permissions and
# limitations under the License.
"""
Contains Manager classes which contains the higher-level logic for complete
domain management. Uses Adapter classes for ensuring protocol-specific
connections with entities in the particular domain.
"""
from escape.adapt.adapters import *
from escape.util.domain import *


class InternalDomainManager(AbstractDomainManager):
  """
  Manager class to handle communication with internally emulated network.

  .. note::
    Uses :class:`InternalMininetAdapter` for managing the emulated network and
    :class:`InternalPOXAdapter` for controlling the network.
  """
  # Domain name
  name = "INTERNAL"

  def __init__ (self, **kwargs):
    """
    Init
    """
    log.debug("Init InternalDomainManager - params: %s" % kwargs)
    super(InternalDomainManager, self).__init__(**kwargs)
    self.controlAdapter = None  # DomainAdapter for POX - InternalPOXAdapter
    self.remoteAdapter = None  # NETCONF communication - VNFStarterAdapter
    self.portmap = {}  # Map (unique) dynamic ports to physical ports in EEs

  def init (self, configurator, **kwargs):
    """
    Initialize Internal domain manager.

    :return: None
    """
    # Init adapter for internal topo emulation: Mininet
    self.topoAdapter = configurator.load_component(InternalMininetAdapter.name)
    # Init adapter for internal controller: POX
    self.controlAdapter = configurator.load_component(InternalPOXAdapter.name)
    # Init default NETCONF adapter
    self.remoteAdapter = configurator.load_component(VNFStarterAdapter.name)
    super(InternalDomainManager, self).init(configurator, **kwargs)

  def finit (self):
    """
    Stop polling and release dependent components.

    :return: None
    """

    super(InternalDomainManager, self).finit()
    del self.controlAdapter
    del self.remoteAdapter

  @property
  def controller_name (self):
    return self.controlAdapter.task_name

  def install_nffg (self, nffg_part):
    """
    Install an :any:`NFFG` related to the internal domain.

    :param nffg_part: NF-FG need to be deployed
    :type nffg_part: :any:`NFFG`
    :return: None
    """
    log.info("Install %s domain part..." % self.name)
    self._deploy_nfs(nffg_part=nffg_part)
    self._delete_flowrules(nffg_part=nffg_part)
    self._deploy_flowrules(nffg_part=nffg_part)

  def _deploy_nfs (self, nffg_part):
    """
    Install the NFs mapped in the given NFFG.

    If an NF is already defined in the topology and it's state is up and
    running then the actual NF's initiation will be skipped!

    :param nffg_part: NF-FG need to be deployed
    :type nffg_part: :any:`NFFG`
    :return: None
    """
    # FIXME - SIGCOMM
    self.portmap.clear()
    # Remove unnecessary SG and Requirement links to avoid mess up port
    # definition of NFs
    nffg_part.clear_links(NFFG.TYPE_LINK_SG)
    nffg_part.clear_links(NFFG.TYPE_LINK_REQUIREMENT)
    # Get physical topology description from Mininet
    mn_topo = self.topoAdapter.get_topology_resource()
    # Iter through the container INFRAs in the given mapped NFFG part
    for infra in nffg_part.infras:
      if infra.infra_type not in (
           NFFG.TYPE_INFRA_EE, NFFG.TYPE_INFRA_STATIC_EE):
        log.debug(
          "Infrastructure Node: %s (type: %s) is not Container type! Continue "
          "to next Node..." % (infra.short_name, infra.infra_type))
        continue
      else:
        log.debug("Check NFs mapped on Node: %s" % infra.short_name)
      # If the actual INFRA isn't in the topology(NFFG) of this domain -> skip
      if infra.id not in (n.id for n in self.internal_topo.infras):
        log.error(
          "Infrastructure Node: %s is not found in the %s domain! Skip NF "
          "initiation on this Node..." % (infra.short_name, self.name))
        continue
      # Iter over the NFs connected the actual INFRA
      for nf in nffg_part.running_nfs(infra.id):
        # NF with id is already deployed --> change the dynamic port to
        # static and continue
        if nf.id in (nf.id for nf in self.internal_topo.nfs):
          log.debug(
            "NF: %s has already been initiated. Continue to next NF..." %
            nf.short_name)
          for u, v, link in nffg_part.network.out_edges_iter([nf.id],
                                                             data=True):
            dyn_port = nffg_part[v].ports[link.dst.id]
            for x, y, l in mn_topo.network.out_edges_iter([nf.id],
                                                          data=True):
              if l.src.id == link.src.id:
                self.portmap[dyn_port.id] = l.dst.id
                dyn_port.id = l.dst.id
                break
          continue
        # Extract the initiation params
        params = {'nf_type': nf.functional_type,
                  'nf_ports': [link.src.id for u, v, link in
                               nffg_part.network.out_edges_iter((nf.id,),
                                                                data=True)],
                  'infra_id': infra.id}
        # Check if every param is not None or empty
        if not all(params.values()):
          log.error(
            "Missing arguments for initiation of NF: %s. Extracted params: "
            "%s" % (nf.short_name, params))
        # Create connection Adapter to EE agent
        connection_params = self.topoAdapter.get_agent_connection_params(
          infra.id)
        if connection_params is None:
          log.error(
            "Missing connection params for communication with the agent of "
            "Node: %s" % infra.short_name)
        # Save last used adapter --> and last RPC result
        log.debug("Initiating NF: %s with params: %s" % (nf.short_name, params))
        updated = self.remoteAdapter.update_connection_params(
          **connection_params)
        if updated:
          log.debug("Update connection params in %s: %s" % (
            self.remoteAdapter.__class__.__name__, updated))
        try:
          vnf = self.remoteAdapter.deployNF(**params)
        except RPCError:
          log.error(
            "Got RPC communication error during NF: %s initiation! Skip "
            "initiation..." % nf.name)
          continue
        # Check if NETCONF communication was OK
        if vnf is not None and vnf['initiated_vnfs']['pid'] and \
                  vnf['initiated_vnfs'][
                    'status'] == VNFStarterAPI.VNFStatus.s_UP_AND_RUNNING:
          log.info("NF: %s initiation has been verified on Node: %s" % (
            nf.short_name, infra.short_name))
        else:
          log.error(
            "Initiated NF: %s is not verified. Initiation was unsuccessful!"
            % nf.short_name)
          continue
        # Add initiated NF to topo description
        log.info("Update Infrastructure layer topology description...")
        deployed_nf = nf.copy()
        deployed_nf.ports.clear()
        mn_topo.add_nf(nf=deployed_nf)
        # Add Link between actual NF and INFRA
        for nf_id, infra_id, link in nffg_part.network.out_edges_iter((nf.id,),
                                                                      data=True):
          # Get Link's src ref to new NF's port
          # nf_port = deployed_nf.ports[link.src.id]
          # Create new Port for new NF
          nf_port = deployed_nf.ports.append(nf.ports[link.src.id].copy())

          def get_sw_port (vnf):
            """
            Return the switch port parsed from result of getVNFInfo
            """
            if isinstance(vnf['initiated_vnfs']['link'], list):
              for _link in vnf['initiated_vnfs']['link']:
                if str(_link['vnf_port']) == str(nf_port.id):
                  return int(_link['sw_port'])
            else:
              return int(vnf['initiated_vnfs']['link']['sw_port'])

          # Get OVS-generated physical port number
          infra_port_num = get_sw_port(vnf)
          if infra_port_num is None:
            log.warning(
              "Can't get Container port from RPC result! Set generated port "
              "number...")
          # Create INFRA side Port
          infra_port = mn_topo.network.node[infra_id].add_port(
            id=infra_port_num)
          # Add Links to mn topo
          l1, l2 = mn_topo.add_undirected_link(port1=nf_port, port2=infra_port,
                                               dynamic=True, delay=link.delay,
                                               bandwidth=link.bandwidth)
          # Port mapping
          dynamic_port = nffg_part.network.node[infra_id].ports[link.dst.id].id
          self.portmap[dynamic_port] = infra_port_num
          # Update port in nffg_part
          nffg_part.network.node[infra_id].ports[
            link.dst.id].id = infra_port_num

        log.debug("%s topology description is updated with NF: %s" % (
          self.name, deployed_nf.name))
    # Update port numbers in flowrules
    for infra in nffg_part.infras:
      if infra.infra_type not in (
           NFFG.TYPE_INFRA_EE, NFFG.TYPE_INFRA_STATIC_EE,
           NFFG.TYPE_INFRA_SDN_SW):
        continue
      # If the actual INFRA isn't in the topology(NFFG) of this domain -> skip
      if infra.id not in (n.id for n in mn_topo.infras):
        continue
      for port in infra.ports:
        for flowrule in port.flowrules:
          for dyn, phy in self.portmap.iteritems():
            match = flowrule.match.replace(str(dyn), str(phy))
            flowrule.match = match
            action = flowrule.action.replace(str(dyn), str(phy))
            flowrule.action = action

    log.info("Initiation of NFs in NFFG part: %s is finished!" % nffg_part)

  def _delete_flowrules (self, nffg_part):
    """
    Delete all flowrules from the first (default) table of all infras.
    """
    topo = self.controlAdapter.get_topology_resource()
    # Iter through the container INFRAs in the given mapped NFFG part
    for infra in nffg_part.infras:
      if infra.infra_type not in (
           NFFG.TYPE_INFRA_EE, NFFG.TYPE_INFRA_STATIC_EE,
           NFFG.TYPE_INFRA_SDN_SW):
        continue
      # If the actual INFRA isn't in the topology(NFFG) of this domain -> skip
      if infra.id not in (n.id for n in topo.infras):
        log.error("Infrastructure Node: %s is not found in the %s domain! Skip "
                  "flowrule delete on this Node..." % (
                    infra.short_name, self.name))
        continue

      self.controlAdapter.delete_flowrules(infra.id)

  def _deploy_flowrules (self, nffg_part):
    """
    Install the flowrules given in the NFFG.

    If a flowrule is already defined it will be updated.

    :param nffg_part: NF-FG need to be deployed
    :type nffg_part: :any:`NFFG`
    :return: None
    """
    # Remove unnecessary SG and Requirement links to avoid mess up port
    # definition of NFs
    nffg_part.clear_links(NFFG.TYPE_LINK_SG)
    nffg_part.clear_links(NFFG.TYPE_LINK_REQUIREMENT)

    # # Get physical topology description from POX adapter
    # topo = self.controlAdapter.get_topology_resource()
    topo = self.topoAdapter.get_topology_resource()

    import re  # regular expressions
    # Iter through the container INFRAs in the given mapped NFFG part
    for infra in nffg_part.infras:
      if infra.infra_type not in (
           NFFG.TYPE_INFRA_EE, NFFG.TYPE_INFRA_STATIC_EE,
           NFFG.TYPE_INFRA_SDN_SW):
        log.debug(
          "Infrastructure Node: %s (type: %s) is not Switch or Container type! "
          "Continue to next Node..." % (infra.short_name, infra.infra_type))
        continue
      # If the actual INFRA isn't in the topology(NFFG) of this domain -> skip
      if infra.id not in (n.id for n in topo.infras):
        log.error("Infrastructure Node: %s is not found in the %s domain! Skip "
                  "flowrule install on this Node..." % (
                    infra.short_name, self.name))
        continue
      for port in infra.ports:
        for flowrule in port.flowrules:
          match = {}
          action = {}
          # if re.search(r';', flowrule.match):
          #   # multiple elements in match field
          #   in_port = re.sub(r'.*in_port=(.*);.*', r'\1', flowrule.match)
          # else:
          #   # single element in match field
          #   in_port = re.sub(r'.*in_port=(.*)', r'\1', flowrule.match)
          match['in_port'] = port.id
          # Check match fields - currently only vlan_id
          # TODO: add further match fields
          if re.search(r'TAG', flowrule.match):
            tag = re.sub(r'.*TAG=.*-(.*);?', r'\1', flowrule.match)
            match['vlan_id'] = tag

          if re.search(r';', flowrule.action):
            # multiple elements in action field
            out = re.sub(r'.*output=(.*);.*', r'\1', flowrule.action)
          else:
            # single element in action field
            out = re.sub(r'.*output=(.*)', r'\1', flowrule.action)
          action['out'] = out

          if re.search(r'TAG', flowrule.action):
            if re.search(r'UNTAG', flowrule.action):
              action['vlan_pop'] = True
            else:
              push_tag = re.sub(r'.*TAG=.*-(.*);?', r'\1', flowrule.action)
              action['vlan_push'] = push_tag

          self.controlAdapter.install_flowrule(infra.id, match=match,
                                               action=action)


class RemoteESCAPEDomainManager(AbstractDomainManager):
  """
  Manager class to handle communication with other ESCAPEv2 processes started
  in agent-mode through
  a REST-API which is provided by the Resource Orchestration Sublayer.

  .. note::
    Uses :class:`RemoteESCAPEv2RESTAdapter` for communicate with the remote
    domain.
  """
  # Domain name
  name = "REMOTE-ESCAPE"

  def __init__ (self, **kwargs):
    """
    Init
    """
    log.debug("Init RemoteESCAPEDomainManager - params: %s" % kwargs)
    super(RemoteESCAPEDomainManager, self).__init__(**kwargs)

  def init (self, configurator, **kwargs):
    """
    Initialize Internal domain manager.

    :return: None
    """
    # Init adapter for remote ESCAPEv2 domain
    self.topoAdapter = configurator.load_component(
      RemoteESCAPEv2RESTAdapter.name)
    super(RemoteESCAPEDomainManager, self).init(configurator, **kwargs)

  def finit (self):
    """
    Stop polling and release dependent components.

    :return: None
    """
    super(RemoteESCAPEDomainManager, self).finit()

  def install_nffg (self, nffg_part):
    """
    Install an :any:`NFFG` related to the internal domain.

    :param nffg_part: NF-FG need to be deployed
    :type nffg_part: :any:`NFFG`
    :return: None
    """
    self.topoAdapter.edit_config(nffg_part)


class OpenStackDomainManager(AbstractDomainManager):
  """
  Manager class to handle communication with OpenStack domain.

  .. note::
    Uses :class:`OpenStackRESTAdapter` for communicate with the remote domain.
  """
  # Domain name
  name = "OPENSTACK"

  def __init__ (self, **kwargs):
    """
    Init.
    """
    log.debug("Init OpenStackDomainManager - params: %s" % kwargs)
    super(OpenStackDomainManager, self).__init__(**kwargs)

  def init (self, configurator, **kwargs):
    """
    Initialize OpenStack domain manager.

    :return: None
    """
    self.topoAdapter = configurator.load_component(OpenStackRESTAdapter.name)
    super(OpenStackDomainManager, self).init(configurator, **kwargs)

  def finit (self):
    """
    Stop polling and release dependent components.

    :return: None
    """
    super(OpenStackDomainManager, self).finit()

  def install_nffg (self, nffg_part):
    log.info("Install %s domain part..." % self.name)
    # TODO - implement just convert NFFG to appropriate format and send out
    # FIXME - SIGCOMM
    # config = nffg_part.dump()
    # with open('pox/global-mapped-os-nffg.xml', 'r') as f:
    #   nffg_part = f.read()
    self.topoAdapter.edit_config(nffg_part)


class UniversalNodeDomainManager(AbstractDomainManager):
  """
  Manager class to handle communication with Universal Node (UN) domain.

  .. note::
    Uses :class:`UniversalNodeRESTAdapter` for communicate with the remote
    domain.
  """
  # Domain name
  name = "UN"

  def __init__ (self, **kwargs):
    """
    Init.
    """
    log.debug("Init UniversalNodeDomainManager - params: %s" % kwargs)
    super(UniversalNodeDomainManager, self).__init__(**kwargs)

  def init (self, configurator, **kwargs):
    """
    Initialize OpenStack domain manager.

    :return: None
    """
    self.topoAdapter = configurator.load_component(
      UniversalNodeRESTAdapter.name)
    super(UniversalNodeDomainManager, self).init(configurator, **kwargs)

  def finit (self):
    """
    Stop polling and release dependent components.

    :return: None
    """
    super(UniversalNodeDomainManager, self).finit()

  def install_nffg (self, nffg_part):
    log.info("Install %s domain part..." % self.name)
    # TODO - implement just convert NFFG to appropriate format and send out
    # FIXME - SIGCOMM
    # print nffg_part.dump()
    # self.topoAdapter.edit_config(nffg_part)
    # with open('pox/global-mapped-un.nffg', 'r') as f:
    #   nffg_part = f.read()
    self.topoAdapter.edit_config(nffg_part)


class DockerDomainManager(AbstractDomainManager):
  """
  Adapter class to handle communication component in a Docker domain.

  .. warning::
    Not implemented yet!
  """
  # Domain name
  name = "DOCKER"

  def __init__ (self, **kwargs):
    """
    Init
    """
    log.debug("Init DockerDomainManager - params %s" % kwargs)
    super(DockerDomainManager, self).__init__()

  def install_nffg (self, nffg_part):
    log.info("Install Docker domain part...")
    # TODO - implement
    pass


class SDNDomainManager(AbstractDomainManager):
  """
  Manager class to handle communication with POX-controlled SDN domain.

  .. note::
    Uses :class:`InternalPOXAdapter` for controlling the network.
  """
  # Domain name
  name = "SDN"

  def __init__ (self, **kwargs):
    """
    Init
    """
    log.debug("Init SDNDomainManager - params: %s" % kwargs)
    super(SDNDomainManager, self).__init__(**kwargs)
    self.controlAdapter = None  # DomainAdapter for POX - InternalPOXAdapter
    self.topo = None  # SDN domain topology stored in NFFG

  def init (self, configurator, **kwargs):
    """
    Initialize SDN domain manager.

    :return: None
    """
    # Init adapter for internal controller: POX
    self.controlAdapter = configurator.load_component(SDNDomainPOXAdapter.name)
    # Use the same adapter for checking resources
    self.topoAdapter = self.controlAdapter
    super(SDNDomainManager, self).init(configurator, **kwargs)

  def finit (self):
    """
    Stop polling and release dependent components.

    :return: None
    """
    super(SDNDomainManager, self).finit()
    del self.controlAdapter

  @property
  def controller_name (self):
    return self.controlAdapter.task_name

  def install_nffg (self, nffg_part):
    """
    Install an :any:`NFFG` related to the SDN domain.

    :param nffg_part: NF-FG need to be deployed
    :type nffg_part: :any:`NFFG`
    :return: None
    """
    log.info("Install %s domain part..." % self.name)
<<<<<<< HEAD
    # log.info("NFFG:\n%s" % nffg_part.dump())
    log.info("NFFG:%s" % nffg_part)
=======
    log.info("NFFG: \n %s" % nffg_part.dump())
    self._delete_flowrules(nffg_part=nffg_part)
>>>>>>> db2e82b6
    self._deploy_flowrules(nffg_part=nffg_part)

  def _delete_flowrules (self, nffg_part):
    """
    Delete all flowrules from the first (default) table of all infras.
    """
    topo = self.controlAdapter.get_topology_resource()
    # Iter through the container INFRAs in the given mapped NFFG part
    for infra in nffg_part.infras:
      if infra.infra_type not in (
           NFFG.TYPE_INFRA_EE, NFFG.TYPE_INFRA_STATIC_EE,
           NFFG.TYPE_INFRA_SDN_SW):
        continue
      # If the actual INFRA isn't in the topology(NFFG) of this domain -> skip
      if infra.id not in (n.id for n in topo.infras):
        log.error("Infrastructure Node: %s is not found in the %s domain! Skip "
                  "flowrule delete on this Node..." % (
                    infra.short_name, self.name))
        continue

      self.controlAdapter.delete_flowrules(infra.id)

  def _deploy_flowrules (self, nffg_part):
    """
    Install the flowrules given in the NFFG.

    If a flowrule is already defined it will be updated.

    :param nffg_part: NF-FG need to be deployed
    :type nffg_part: :any:`NFFG`
    :return: None
    """
    # Remove unnecessary SG and Requirement links to avoid mess up port
    # definition of NFs
    nffg_part.clear_links(NFFG.TYPE_LINK_SG)
    nffg_part.clear_links(NFFG.TYPE_LINK_REQUIREMENT)
    # Get physical topology description from POX adapter
    topo = self.controlAdapter.get_topology_resource()
    import re  # regular expressions
    # Iter through the container INFRAs in the given mapped NFFG part
    for infra in nffg_part.infras:
      if infra.infra_type not in (
           NFFG.TYPE_INFRA_EE, NFFG.TYPE_INFRA_STATIC_EE,
           NFFG.TYPE_INFRA_SDN_SW):
        log.debug(
          "Infrastructure Node: %s (type: %s) is not Switch or Container type! "
          "Continue to next Node..." % (infra.short_name, infra.infra_type))
        continue
      # If the actual INFRA isn't in the topology(NFFG) of this domain -> skip
      if infra.id not in (n.id for n in topo.infras):
        log.error("Infrastructure Node: %s is not found in the %s domain! Skip "
                  "flowrule install on this Node..." % (
                    infra.short_name, self.name))
        continue
      for port in infra.ports:
        for flowrule in port.flowrules:
          match = {}
          action = {}
          # if re.search(r';', flowrule.match):
          #   # multiple elements in match field
          #   in_port = re.sub(r'.*in_port=(.*);.*', r'\1', flowrule.match)
          # else:
          #   # single element in match field
          #   in_port = re.sub(r'.*in_port=(.*)', r'\1', flowrule.match)
          match['in_port'] = port.id
          # Check match fields - currently only vlan_id
          # TODO: add further match fields
          if re.search(r'TAG', flowrule.match):
            tag = re.sub(r'.*TAG=.*-(.*);?', r'\1', flowrule.match)
            match['vlan_id'] = tag

          if re.search(r';', flowrule.action):
            # multiple elements in action field
            out = re.sub(r'.*output=(.*);.*', r'\1', flowrule.action)
          else:
            # single element in action field
            out = re.sub(r'.*output=(.*)', r'\1', flowrule.action)
          action['out'] = out

          if re.search(r'TAG', flowrule.action):
            if re.search(r'UNTAG', flowrule.action):
              action['vlan_pop'] = True
            else:
              push_tag = re.sub(r'.*TAG=.*-(.*);?', r'\1', flowrule.action)
              action['vlan_push'] = push_tag

          self.controlAdapter.install_flowrule(infra.id, match=match,
                                               action=action)<|MERGE_RESOLUTION|>--- conflicted
+++ resolved
@@ -552,13 +552,8 @@
     :return: None
     """
     log.info("Install %s domain part..." % self.name)
-<<<<<<< HEAD
     # log.info("NFFG:\n%s" % nffg_part.dump())
     log.info("NFFG:%s" % nffg_part)
-=======
-    log.info("NFFG: \n %s" % nffg_part.dump())
-    self._delete_flowrules(nffg_part=nffg_part)
->>>>>>> db2e82b6
     self._deploy_flowrules(nffg_part=nffg_part)
 
   def _delete_flowrules (self, nffg_part):
