--- conflicted
+++ resolved
@@ -110,13 +110,9 @@
     "Skip starting xterms on SAPS according to global config",
     "NFIBManager has not been initialized!",
     "No configuration file was found for neo4j service!",
-<<<<<<< HEAD
     "Installation process is still pending! Waiting for results...",
     "One-step-update is enabled.",
     "Detected already registered service request"
-=======
-    "Installation process is still pending! Waiting for results..."
->>>>>>> d7d25902
   ]
 
   @classmethod
