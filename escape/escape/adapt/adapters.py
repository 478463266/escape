# Copyright 2015 Janos Czentye <czentye@tmit.bme.hu>
#
# Licensed under the Apache License, Version 2.0 (the "License");
# you may not use this file except in compliance with the License.
# You may obtain a copy of the License at:
#
# http://www.apache.org/licenses/LICENSE-2.0
#
# Unless required by applicable law or agreed to in writing, software
# distributed under the License is distributed on an "AS IS" BASIS,
# WITHOUT WARRANTIES OR CONDITIONS OF ANY KIND, either express or implied.
# See the License for the specific language governing permissions and
# limitations under the License.
"""
Contains Adapter classes which contains protocol and technology specific
details for the connections between ESCAPEv2 and other different domains.
"""
import json
import pprint
from copy import deepcopy

from ncclient import NCClientError
from ncclient.operations import OperationError
from ncclient.operations.rpc import RPCError
from ncclient.transport import TransportError

from escape import CONFIG, __version__
from escape.infr.il_API import InfrastructureLayerAPI
from escape.nffg_lib.nffg import NFFGToolBox
from escape.util.conversion import NFFGConverter, UC3MNFFGConverter
from escape.util.domain import *
from escape.util.misc import unicode_to_str
from escape.util.netconf import AbstractNETCONFAdapter
from pox.lib.util import dpid_to_str
from virtualizer import Virtualizer


class TopologyLoadException(Exception):
  """
  Exception class for topology errors.
  """
  pass


class InternalPOXAdapter(AbstractOFControllerAdapter):
  """
  Adapter class to handle communication with internal POX OpenFlow controller.

  Can be used to define a controller (based on POX) for other external domains.
  """
  name = "INTERNAL-POX"
  type = AbstractESCAPEAdapter.TYPE_CONTROLLER
  # Use this prefix to detect bound physical interface in OVS to detect
  # DPID-OVS switch association
  SAP_IF_PREFIX = "e"

  # Static mapping of infra IDs and DPIDs
  infra_to_dpid = {
    # 'EE1': 0x1,
    # 'EE2': 0x2,
    # 'SW3': 0x3,
    # 'SW4': 0x4
  }
  saps = {
    # 'SW3': {
    #   'port': '3',
    #   'dl_dst': '00:00:00:00:00:01',
    #   # 'dl_src': '00:00:00:00:00:02'
    #   'dl_src': 'ff:ff:ff:ff:ff:ff'
    # },
    # 'SW4': {
    #   'port': '3',
    #   'dl_dst': '00:00:00:00:00:02',
    #   # 'dl_src': '00:00:00:00:00:01'
    #   'dl_src': 'ff:ff:ff:ff:ff:ff'
    # }
  }

  def __init__ (self, name=None, address="127.0.0.1", port=6653,
                keepalive=False, sap_if_prefix=None, *args, **kwargs):
    """
    Initialize attributes, register specific connection Arbiter if needed and
    set up listening of OpenFlow events.

    :param name: name used to register component ito ``pox.core``
    :type name: str
    :param address: socket address (default: 127.0.0.1)
    :type address: str
    :param port: socket port (default: 6633)
    :type port: int
    """
    super(InternalPOXAdapter, self).__init__(name=name, address=address,
                                             port=port, keepalive=keepalive,
                                             *args, **kwargs)
    log.debug(
      "Init %s - type: %s, address %s:%s, domain: %s, optional name: %s" % (
        self.__class__.__name__, self.type, address, port, self.domain_name,
        name))
    self.topoAdapter = None
    if sap_if_prefix:
      self.SAP_IF_PREFIX = sap_if_prefix
    log.debug("Set inter-domain SAP prefix: %s" % self.SAP_IF_PREFIX)

  def check_domain_reachable (self):
    """
    Checker function for domain polling.

    :return: the domain is detected or not
    :rtype: bool
    """
    from pox.core import core
    return core.hasComponent(self.name)

  def get_topology_resource (self):
    """
    Return with the topology description as an :any:`NFFG`.

    :return: the emulated topology description
    :rtype: :any:`NFFG`
    """
    return None

  def _handle_ConnectionUp (self, event):
    """
    Handle incoming OpenFlow connections.
    """
    log.debug("Handle connection by %s" % self.task_name)
    self._identify_ovs_device(connection=event.connection)
    if self.filter_connections(event):
      self.raiseEventNoErrors(DomainChangedEvent,
                              domain=self.name,
                              data={"DPID": event.dpid,
                                    "connection": event.connection},
                              cause=DomainChangedEvent.TYPE.NODE_UP)
    # Topo is changed set dirty flag
    self.__dirty = True

  def _handle_ConnectionDown (self, event):
    """
    Handle disconnected device.
    """
    log.debug("Handle disconnection by %s" % self.task_name)
    if event.dpid in self.infra_to_dpid.itervalues():
      for k in self.infra_to_dpid:
        if self.infra_to_dpid[k] == event.dpid:
          del self.infra_to_dpid[k]
          break
      log.debug("DPID: %s removed from infra-dpid assignments" % dpid_to_str(
        event.dpid))
    self.raiseEventNoErrors(DomainChangedEvent,
                            domain=self.name,
                            data={"DPID": event.dpid},
                            cause=DomainChangedEvent.TYPE.NODE_DOWN)
    # Topo is changed set dirty flag
    self.__dirty = True

  def _identify_ovs_device (self, connection):
    """
    Identify the representing Node of the OVS switch according to the given
    connection and extend the dpid-infra binding dictionary.

    The discovery algorithm takes the advantage of the naming convention of
    Mininet for interfaces in an OVS switch e.g.: EE1, EE1-eth1, EE1-eth2, etc.

    :param connection: inner Connection class of POX
    :type connection: :class:`pox.openflow.of_01.Connection`
    :return: None
    """
    # Get DPID
    dpid = connection.dpid
    # Generate the list of port names from OF Feature Reply msg
    ports = [port.name for port in connection.features.ports]
    log.log(VERBOSE, "Detected ports from OF features: %s" % ports)
    # Remove inter-domain SAP ports (starting with 'eth')
    for p in [p for p in ports if p.startswith(self.SAP_IF_PREFIX)]:
      ports.remove(p)
      log.log(VERBOSE, "Identified inter-domain bound port: %s" % p)
    # Mininet naming convention for port in OVS:
    # <bridge_name> (internal), <bridge_name>-eth<num>, ...
    # Define the internal port and use the port name (same as bridge name) as
    # the Infra id
    for port in ports:
      # If all other port starts with this name --> internal port
      if all(map(lambda p: p.startswith(port), ports)):
        from pox.lib.util import dpid_to_str
        log.debug("Identified Infra(id: %s) on OF connection: %s" % (
          port, dpid_to_str(dpid)))
        self.infra_to_dpid[port] = dpid
        return
    log.warning("No Node is identified for connection: %s" % connection)


class SDNDomainPOXAdapter(InternalPOXAdapter):
  """
  Adapter class to handle communication with external SDN switches.
  """
  name = "SDN-POX"
  type = AbstractESCAPEAdapter.TYPE_CONTROLLER

  # Static mapping of infra IDs and DPIDs - overridden at init time based on
  # the SDNAdapter configuration
  infra_to_dpid = {
    # 'MT1': 0x14c5e0c376e24,
    # 'MT2': 0x14c5e0c376fc6,
  }

  def __init__ (self, name=None, address="0.0.0.0", port=6653, keepalive=False,
                binding=None, *args, **kwargs):
    super(SDNDomainPOXAdapter, self).__init__(name=name, address=address,
                                              port=port, keepalive=keepalive,
                                              *args, **kwargs)
    # Currently static initialization from a config file
    # TODO: discover SDN topology and create the NFFG
    self.topo = None  # SDN domain topology stored in NFFG
    if not binding:
      log.warning("No Infra-DPID binding are defined in the configuration! "
                  "Using empty data structure...")
    elif isinstance(binding, dict):
      self.infra_to_dpid = {
        infra: int(dpid, base=0) if not isinstance(dpid, int) else dpid for
        infra, dpid in binding.iteritems()}
    else:
      log.warning("Wrong type: %s for binding in %s. "
                  "Using empty data structure..." % (type(binding), self))

  def get_topology_resource (self):
    super(SDNDomainPOXAdapter, self).get_topology_resource()

  def check_domain_reachable (self):
    super(SDNDomainPOXAdapter, self).check_domain_reachable()

  def _identify_ovs_device (self, connection):
    """
    Currently we can not detect the Connection - InfraNode bindings because
    the only available infos are the connection parameters: DPID, ports, etc.
    Skip this step for the SDN domain, the assignments are statically defined.

    :param connection: inner Connection class of POX
    :type connection: :class:`pox.openflow.of_01.Connection`
    :return: None
    """
    pass


class InternalMininetAdapter(AbstractESCAPEAdapter):
  """
  Adapter class to handle communication with Mininet domain.

  Implement VNF managing API using direct access to the
  :class:`mininet.net.Mininet` object.
  """
  # Events raised by this class
  _eventMixin_events = {DomainChangedEvent}
  name = "MININET"
  type = AbstractESCAPEAdapter.TYPE_TOPOLOGY

  def __init__ (self, net=None, *args, **kwargs):
    """
    Init.

    :param net: set pre-defined network (optional)
    :type net: :class:`ESCAPENetworkBridge`
    """
    # Call base constructors directly to avoid super() and MRO traps
    AbstractESCAPEAdapter.__init__(self, *args, **kwargs)
    log.debug(
      "Init InternalMininetAdapter - type: %s, domain: %s, initial network: "
      "%s" % (self.type, self.domain_name, net))
    if not net:
      from pox import core
      if core.core.hasComponent(InfrastructureLayerAPI._core_name):
        # reference to MN --> ESCAPENetworkBridge
        self.__IL_topo_ref = core.core.components[
          InfrastructureLayerAPI._core_name].topology
        if self.__IL_topo_ref is None:
          log.error("Unable to get emulated network reference!")

  def get_mn_wrapper (self):
    """
    Return the specific wrapper for :class:`mininet.net.Mininet` object
    represents the emulated network.

    :return: emulated network wrapper
    :rtype: :any:`ESCAPENetworkBridge`
    """
    return self.__IL_topo_ref

  def check_domain_reachable (self):
    """
    Checker function for domain polling.

    :return: the domain is detected or not
    :rtype: bool
    """
    # Direct access to IL's Mininet wrapper <-- Internal Domain
    return self.__IL_topo_ref.started

  def get_topology_resource (self):
    """
    Return with the topology description as an :any:`NFFG`.

    :return: the emulated topology description
    :rtype: :any:`NFFG`
    """
    # Direct access to IL's Mininet wrapper <-- Internal Domain
    return self.rewrite_domain(
      self.__IL_topo_ref.topo_desc) if self.__IL_topo_ref.started else None

  def get_agent_connection_params (self, ee_name):
    """
    Return the connection parameters for the agent of the switch given by the
    ``switch_name``.

    :param ee_name: name of the container Node
    :type ee_name: str
    :return: connection params
    :rtype: dict
    """
    agent = self.__IL_topo_ref.get_agent_to_switch(ee_name)
    return {
      "server": "127.0.0.1", "port": agent.agentPort,
      "username": agent.username,
      "password": agent.passwd
    } if agent is not None else {}


class StaticFileTopoAdapter(AbstractESCAPEAdapter):
  """
  Adapter class to return the topology description parsed from a static file.
  """
  name = "STATIC-TOPO"
  type = AbstractESCAPEAdapter.TYPE_TOPOLOGY

  def __init__ (self, path=None, *args, **kwargs):
    super(StaticFileTopoAdapter, self).__init__(*args, **kwargs)
    self.topo = None
    try:
      self._read_topo_from_file(path=path)
    except TopologyLoadException as e:
      log.error("StaticFileTopoAdapter is not initialized properly: %s" % e)

  def check_domain_reachable (self):
    """
    Checker function for domain. Naively return True.

    :return: the domain is detected or not
    :rtype: bool
    """
    return self.topo is not None

  def get_topology_resource (self):
    """
    Return with the topology description as an :any:`NFFG` parsed from file.

    :return: the static topology description
    :rtype: :any:`NFFG`
    """
    return self.topo

  def _read_topo_from_file (self, path):
    """
    Load a pre-defined topology from an NFFG stored in a file.
    The file path is searched in CONFIG with tha name ``SDN-TOPO``.

    :param path: additional file path
    :type path: str
    :return: None
    """
    try:
      with open(path, 'r') as f:
        log.debug("Load topology from file: %s" % path)
        self.topo = self.rewrite_domain(NFFG.parse(f.read()))
        self.topo.duplicate_static_links()
        # print self.topo.dump()
    except IOError:
      log.warning("Topology file not found: %s" % path)
    except ValueError as e:
      log.error("An error occurred when load topology from file: %s" %
                e.message)
      raise TopologyLoadException("File parsing error!")


class SDNDomainTopoAdapter(StaticFileTopoAdapter):
  """
  Adapter class to return the topology description of the SDN domain.

  Currently it just read the static description from file, and not discover it.
  """
  name = "SDN-TOPO"
  type = AbstractESCAPEAdapter.TYPE_TOPOLOGY

  def __init__ (self, path=None, *args, **kwargs):
    super(SDNDomainTopoAdapter, self).__init__(path=path, *args, **kwargs)
    log.debug(
      "Init SDNDomainTopoAdapter - type: %s, domain: %s, optional path: %s" % (
        self.type, self.domain_name, path))
    self.topo = None
    try:
      self.__init_from_CONFIG(path=path)
    except TopologyLoadException as e:
      log.error("SDN adapter is not initialized properly: %s" % e)

  def __init_from_CONFIG (self, path=None):
    """
    Load a pre-defined topology from an NFFG stored in a file.
    The file path is searched in CONFIG with tha name ``SDN-TOPO``.

    :param path: additional file path
    :type path: str
    :return: None
    """
    if path is None:
      path = CONFIG.get_sdn_topology()
    if path is None:
      log.warning("SDN topology is missing from CONFIG!")
      raise TopologyLoadException("Missing Topology!")
    else:
      self._read_topo_from_file(path=path)


class VNFStarterAdapter(AbstractNETCONFAdapter, AbstractESCAPEAdapter,
                        VNFStarterAPI):
  """
  This class is devoted to provide NETCONF specific functions for vnf_starter
  module. Documentation is transferred from `vnf_starter.yang`.

  This class is devoted to start and stop CLICK-based VNFs that will be
  connected to a mininet switch.

  Follows the MixIn design pattern approach to support NETCONF functionality.
  """

  RPC_NAMESPACE = u'http://csikor.tmit.bme.hu/netconf/unify/vnf_starter'

  name = "VNFStarter"
  type = AbstractESCAPEAdapter.TYPE_MANAGEMENT

  # RPC namespace
  # Adapter name used in CONFIG and ControllerAdapter class
  def __init__ (self, *args, **kwargs):
    """
    Init.

    :param server: server address
    :type server: str
    :param port: port number
    :type port: int
    :param username: username
    :type username: str
    :param password: password
    :type password: str
    :param timeout: connection timeout (default=30)
    :type timeout: int
    :return:
    """
    # Call base constructors directly to avoid super() and MRO traps
    AbstractNETCONFAdapter.__init__(self, *args, **kwargs)
    AbstractESCAPEAdapter.__init__(self, *args, **kwargs)
    log.debug(
      "Init VNFStarterAdapter - type: %s, params: %s" % (self.type, kwargs))

  def check_domain_reachable (self):
    """
    Checker function for domain polling.

    :return: the domain is detected or not
    :rtype: bool
    """
    try:
      return self.get(expr="vnf_starter/agent_name") is not None
    except:
      # in case of RPCError, TransportError, OperationError
      return False

  def get_topology_resource (self):
    """
    Return with the topology description as an :any:`NFFG`.

    :return: the emulated topology description
    :rtype: :any:`NFFG`
    """
    raise RuntimeError("VNFStarterAdapter does not support this function: "
                       "get_topology_resource() !")

  def update_connection_params (self, **kwargs):
    """
    Update connection params.

    :return: only updated params
    :rtype: dict
    """
    for param in ('server', 'port', 'username', 'password'):
      if param in kwargs:
        if kwargs[param] == getattr(self, param):
          del kwargs[param]
        else:
          setattr(self, param, kwargs[param])
    return kwargs

  def _invoke_rpc (self, request_data):
    """
    Override parent function to catch and log exceptions gracefully.
    """
    try:
      return super(VNFStarterAdapter, self)._invoke_rpc(request_data)
    except NCClientError as e:
      log.error("Failed to invoke NETCONF based RPC! Cause: %s", e)
      raise

  ##############################################################################
  # RPC calls starts here
  ##############################################################################

  def initiateVNF (self, vnf_type, vnf_description=None, options=None):
    """
    This RCP will start a VNF.

    0. initiate new VNF (initiate datastructure, generate unique ID)
    1. set its arguments (control port, control ip, and VNF type/command)
    2. returns the connection data, which from the vnf_id is the most important

    Reply structure:

    .. code-block:: json

      {
        "access_info":
        {
          "vnf_id": "<mandatory>",
          "control_ip": "<optional>",
          "control_port": "<optional>"
        },
      "other": "<optional>"
      }

    :param vnf_type: pre-defined VNF type (see in vnf_starter/available_vnfs)
    :type vnf_type: str
    :param vnf_description: Click description if there are no pre-defined type
    :type vnf_description: str
    :param options: unlimited list of additional options as name-value pairs
    :type options: collections.OrderedDict
    :return: RPC reply data
    :rtype: dict
    :raises: RPCError, OperationError, TransportError
    """
    log.debug("Call initiateVNF - VNF type: %s" % vnf_type)
    return self.call_RPC("initiateVNF", vnf_type=vnf_type,
                         vnf_description=vnf_description, options=options)

  def connectVNF (self, vnf_id, vnf_port, switch_id):
    """
    This RPC will practically start and connect the initiated VNF/CLICK to
    the switch.

    0. create virtualEthernet pair(s)
    1. connect either end of it (them) to the given switch(es)

    Reply structure:

    .. code-block:: json

      {
        "port": "<mandatory>  # Currently just got RPC OK",
        "other": "<optional>"
      }

    This RPC is also used for reconnecting a VNF. In this case, however,
    if the input fields are not correctly set an error occurs

    :param vnf_id: VNF ID (mandatory)
    :type vnf_id: str
    :param vnf_port: VNF port (mandatory)
    :type vnf_port: str or int
    :param switch_id: switch ID (mandatory)
    :type switch_id: str
    :return: Returns the connected port(s) with the corresponding switch(es).
    :raises: RPCError, OperationError, TransportError
    """
    log.debug("Call connectVNF - VNF id: %s port: %s --> node: %s" % (
      vnf_id, vnf_port, switch_id))
    return self.call_RPC("connectVNF", vnf_id=vnf_id, vnf_port=vnf_port,
                         switch_id=switch_id)

  def disconnectVNF (self, vnf_id, vnf_port):
    """
    This RPC will disconnect the VNF(s)/CLICK(s) from the switch(es).

    0. ip link set uny_0 down
    1. ip link set uny_1 down
    2. (if more ports) repeat 1. and 2. with the corresponding data

    Reply structure:

    .. code-block:: json

      {
        "other": "<optional>  # Currently just got RPC OK"
      }

    :param vnf_id: VNF ID (mandatory)
    :type vnf_id: str
    :param vnf_port: VNF port (mandatory)
    :type vnf_port: str
    :return: reply data
    :raises: RPCError, OperationError, TransportError
    """
    log.debug("Call disconnectVNF - VNF id: %s port: %s" % (vnf_id, vnf_port))
    return self.call_RPC("disconnectVNF", vnf_id=vnf_id, vnf_port=vnf_port)

  def startVNF (self, vnf_id):
    """
    This RPC will actually start the VNF/CLICK instance.

    Reply structure:

    .. code-block:: json

      {
        "other": "<optional>  # Currently just got RPC OK"
      }

    :param vnf_id: VNF ID (mandatory)
    :type vnf_id: str
    :return: reply data
    :raises: RPCError, OperationError, TransportError
    """
    log.debug("Call startVNF - VNF id: %s" % vnf_id)
    return self.call_RPC("startVNF", vnf_id=vnf_id)

  def stopVNF (self, vnf_id):
    """
    This RPC will gracefully shut down the VNF/CLICK instance.

    0. if disconnect() was not called before, we call it
    1. delete virtual ethernet pairs
    2. stop (kill) click
    3. remove vnf's data from the data structure

    Reply structure:

    .. code-block:: json

      {
        "other": "<optional>  # Currently just got RPC OK"
      }

    :param vnf_id: VNF ID (mandatory)
    :type vnf_id: str
    :return: reply data
    :raises: RPCError, OperationError, TransportError
    """
    log.debug("Call stopVNF - VNF id: %s" % vnf_id)
    return self.call_RPC("stopVNF", vnf_id=vnf_id)

  def getVNFInfo (self, vnf_id=None):
    """
    This RPC will send back all data of all VNFs that have been initiated by
    this NETCONF Agent. If an input of vnf_id is set, only that VNF's data
    will be sent back. Most of the data this RPC replies is used for DEBUG,
    however 'status' is useful for indicating to upper layers whether a VNF
    is UP_AND_RUNNING.

    Reply structure:

    .. code-block:: json

      {
        "initiated_vnfs":
        {
          "vnf_id": "<initiated_vnfs key>",
          "pid": "<VNF PID>",
          "control_ip": "<cntr IP>",
          "control_port": "<cntr port>",
          "command": "<VNF init command>",
          "link":
          [
            {
              "vnf_port": "<port of VNF end>",
              "vnf_dev": "<VNF end intf>",
              "vnf_dev_mac": "<VNF end MAC address>",
              "sw_dev": "<switch/EE end intf>",
              "sw_id": "<switch/EE end id>",
              "sw_port": "<switch/EE end port>",
              "connected": "<conn status>"
            }
          ],
        "other": "<optional>"
        }
      }

    :param vnf_id: VNF ID  (default: list info about all VNF)
    :type vnf_id: str
    :return: reply data
    :raises: RPCError, OperationError, TransportError
    """
    log.debug(
      "Call getVNFInfo - VNF id: %s" % vnf_id if vnf_id is not None else "all")
    return self.call_RPC('getVNFInfo', vnf_id=vnf_id)

  ##############################################################################
  # High-level helper functions
  ##############################################################################

  def deployNF (self, nf_type, nf_ports, infra_id, nf_desc=None, nf_opt=None):
    """
    Initiate and start the given NF using the general RPC calls.

    :param nf_type: pre-defined NF type (see in vnf_starter/available_vnfs)
    :type nf_type: str
    :param nf_ports: NF port number or list of ports (mandatory)
    :type nf_ports: str or int or tuple
    :param infra_id: id of the base node (mandatory)
    :type infra_id: str
    :param nf_desc: Click description if there are no pre-defined type
    :type nf_desc: str
    :param nf_opt: unlimited list of additional options as name-value pairs
    :type nf_opt: collections.OrderedDict
    :return: initiated NF description parsed from RPC reply
    :rtype: dict
    """
    with self as adapter:
      try:
        # Initiate VNF
        reply = adapter.initiateVNF(vnf_type=nf_type, vnf_description=nf_desc,
                                    options=nf_opt)
        # Get created VNF's id
        vnf_id = reply['access_info']['vnf_id']
        # Connect VNF to the given Container
        if isinstance(nf_ports, (tuple, list)):
          for port in nf_ports:
            adapter.connectVNF(vnf_id=vnf_id, vnf_port=port, switch_id=infra_id)
        else:
          adapter.connectVNF(vnf_id=vnf_id, vnf_port=nf_ports,
                             switch_id=infra_id)
        # Start Click-based VNF
        adapter.startVNF(vnf_id=vnf_id)
        # Return with whole VNF description
        return adapter.getVNFInfo(vnf_id=vnf_id)
      except RPCError:
        log.error("Got Error during deployVNF through NETCONF:")
        raise
      except KeyError as e:
        log.warning(
          "Missing required attribute from NETCONF-based RPC reply: %s! Skip "
          "VNF initiation." % e.args[0])
      except (TransportError, OperationError) as e:
        log.error(
          "Failed to deploy NF due to a connection error! Cause: %s" % e)

  def removeNF (self, vnf_id):
    """
    Stop and remove the given NF using the general RPC calls.
    """
    with self as adapter:
      try:
        # Stop and remove VNF
        return adapter.stopVNF(vnf_id=vnf_id)
      except RPCError:
        log.error("Got Error during removeVNF through NETCONF:")
        raise
      except KeyError as e:
        log.warning(
          "Missing required attribute from NETCONF-based RPC reply: %s! Skip "
          "VNF initiation." % e.args[0])
      except (TransportError, OperationError) as e:
        log.error(
          "Failed to remove NF due to a connection error! Cause: %s" % e)


class UnifyRESTAdapter(AbstractRESTAdapter, AbstractESCAPEAdapter,
                       DefaultUnifyDomainAPI):
  """
  Implement the unified way to communicate with "Unify" domains which are
  using REST-API and the "Virtualizer" XML-based format.
  """
  # Set custom header
  custom_headers = {
    'User-Agent': "ESCAPE/" + __version__,
    # XML-based Virtualizer format
    'Accept': "application/xml"
  }
  # Adapter name used in CONFIG and ControllerAdapter class
  name = "UNIFY-REST"
  # type of the Adapter class - use this name for searching Adapter config
  type = AbstractESCAPEAdapter.TYPE_REMOTE

  def __init__ (self, url, prefix="", **kwargs):
    """
    Init.

    :param url: url of RESTful API
    :type url: str
    """
    AbstractRESTAdapter.__init__(self, base_url=url, prefix=prefix, **kwargs)
    AbstractESCAPEAdapter.__init__(self, **kwargs)
    log.debug("Init %s - type: %s, domain: %s, URL: %s" % (
      self.__class__.__name__, self.type, self.domain_name, url))
    # Converter object
    self.converter = NFFGConverter(domain=self.domain_name, logger=log,
                                   ensure_unique_id=CONFIG.ensure_unique_id())
    # Cache for parsed Virtualizer
    self.last_virtualizer = None
    self.original_virtualizer = None

  def ping (self):
    """
    Call the ping RPC.

    :return: response text (should be: 'OK')
    :rtype: str
    """
    try:
      log.log(VERBOSE, "Send ping request to remote agent: %s" % self._base_url)
      return self.send_quietly(self.GET, 'ping')
    except RequestException:
      # Any exception is bad news -> return None
      return None

  def get_config (self, filter=None):
    """
    Queries the infrastructure view with a netconf-like "get-config" command.

    Remote domains always send full-config if ``filter`` is not set.

    Return topology description in the original format.

    :param filter: request a filtered description instead of full
    :type filter: str
    :return: infrastructure view in the original format
    :rtype: :class:`virtualizer.Virtualizer`
    """
    log.debug("Send get-config request to remote agent: %s" % self._base_url)
    # Get topology from remote agent handling every exception
    data = self.send_no_error(self.POST, 'get-config')
    if data:
      # Got data
      log.debug("Received config from remote %s domain agent at %s" % (
        self.domain_name, self._base_url))
      log.debug("Detected response format: %s" %
                self.get_last_response_headers().get("Content-Type", "None"))
      log.debug("Parse and load received data...")
      # Try to define content type from HTTP header or the first line of body
      if not self.is_content_type("xml") and \
         not data.startswith("<?xml version="):
        log.error("Received data is not in XML format!")
        return
      virt = Virtualizer.parse_from_text(text=data)
      log.log(VERBOSE,
              "Received message to 'get-config' request:\n%s" % virt.xml())
      log.debug("Cache received Virtualizer...")
      self.__cache(virt)
      # self.last_virtualizer = virt.copy()
      return virt
    else:
      log.error("No data has been received from remote agent at %s!" %
                self._base_url)
      return

  def edit_config (self, data, diff=False):
    """
    Send the requested configuration with a netconf-like "edit-config" command.

    Remote domains always expect diff of mapping changes.

    :param data: whole domain view
    :type data: :any::`NFFG`
    :param diff: send the diff of the mapping request (default: False)
    :param diff: bool
    :return: status code
    :rtype: str
    """
    log.debug("Prepare edit-config request for remote agent at: %s" %
              self._base_url)
    if isinstance(data, NFFG):
      log.debug("Convert NFFG to XML/Virtualizer format...")
      vdata = self.converter.adapt_mapping_into_Virtualizer(
        virtualizer=self.last_virtualizer, nffg=data, reinstall=diff)
      # virtualizer=self.original_virtualizer, nffg=data, reinstall=diff)
      # vdata = self.converter.dump_to_Virtualizer(nffg=data)
      log.log(VERBOSE, "Adapted Virtualizer:\n%s" % vdata.xml())
    elif isinstance(data, Virtualizer):
      # Nothing to do
      vdata = data
    else:
      raise RuntimeError("Not supported config format: %s for 'edit-config'!" %
                         type(data))
    if diff:
      log.debug("DIFF is enabled. Calculating difference of mapping changes...")
      vdata = self.__calculate_diff(vdata)
    else:
      log.debug("Using given Virtualizer as full mapping request")
    # Force relative path explicitly
    # vdata.bind(relative=True)
    plain_data = vdata.xml()
    log.debug("Send request to %s domain agent at %s..." %
              (self.domain_name, self._base_url))
    log.log(VERBOSE, "Generated Virtualizer:\n%s" % plain_data)
    try:
      status = self.send_with_timeout(self.POST, 'edit-config', plain_data)
    except Timeout:
      log.warning("Reached timeout(%ss) while waiting for edit-config response!"
                  " Ignore exception..." % self.CONNECTION_TIMEOUT)
      # Ignore exception - assume the request was successful -> return True
      return True
    if status:
      log.debug("Topology description has been sent!")
    return status

  def get_original_topology (self):
    """
    Return the original topology as a Virtualizer.

    :return: the original topology
    :rtype: Virtualizer
    """
    return self.original_virtualizer

  def check_domain_reachable (self):
    """
    Checker function for domain polling. Check the remote domain agent is
    reachable.

    Use the ping RPC call.

    :return: the remote domain is detected or not
    :rtype: bool
    """
    return self.ping() is not None

  def get_topology_resource (self):
    """
    Return with the topology description as an :any:`NFFG`.

    :return: the topology description of the remote domain
    :rtype: :any:`NFFG`
    """
    # Get full topology as a Virtualizer
    virt = self.get_config()
    # If not data is received or converted return with None
    if virt is None:
      return
    # Convert from XML-based Virtualizer to NFFG
    nffg = self.converter.parse_from_Virtualizer(vdata=virt)
    log.log(VERBOSE, "Converted NFFG of 'get-config' response:\n%s" %
            nffg.dump())
    # If first get-config
    if self.original_virtualizer is None:
      log.debug("Store Virtualizer(id: %s, name: %s) as the original domain "
                "config..." % (virt.id.get_value(), virt.name.get_value()))
      self.original_virtualizer = virt.full_copy()
    log.debug("Used domain name for conversion: %s" % self.domain_name)
    # # Cache virtualizer
    # self.last_virtualizer = virt
    return nffg

  def check_topology_changed (self):
    """
    Check the last received topology and return ``False`` if there was no
    changes, ``None`` if domain was unreachable and the converted topology if
    the domain changed.

    Detection of changes is based on the ``reduce()`` function of the
    ``Virtualizer``.

    :return: the received topology is different from cached one
    :rtype: bool or None or :any:`NFFG`
    """
    # Get full topology as a Virtualizer
    data = self.send_no_error(self.POST, 'get-config')
    # Got data
    if data:
      # Check the content type or try to recognize the standard XML opening tag
      if not self.is_content_type("xml") and \
         not data.startswith("<?xml version="):
        log.error("Received data is not in XML format!")
        return None
      virt = Virtualizer.parse_from_text(text=data)
    else:
      # If no data is received, exception was raised or converted return with
      # None.
      log.warning("No data is received or parsed into Virtualizer during "
                  "topology change detection!")
      return None
    if self.last_virtualizer is None:
      log.warning("Missing last received Virtualizer!")
      return None
    # Get the changes happened since the last get-config
    if not self.__is_changed(virt):
      return False
    else:
      log.log(VERBOSE, "Changed domain topology from: %s:\n%s" % (
        self.domain_name, virt.xml()))
      # Cache new topo
      self.__cache(virt)
      # Return with the changed topo in NFFG
      return self.converter.parse_from_Virtualizer(vdata=virt)

  def __cache (self, data):
    """
    Cache last received Virtualizer topology

    :param data: received Virtualizer
    :type data: Virtualizer
    :return: None
    """
    # Little hack to cache the data as a completely new object structure to
    # avoid cyclic reference errors and infinite loops
    # self.last_virtualizer = Virtualizer.parse_from_text(text=data.xml())
    self.last_virtualizer = data.full_copy()

  def __is_changed (self, new_data):
    """
    Return True if the given ``new_data`` is different compared to cached
    ``last_virtualizer``.

    :param new_data: new Virtualizer object
    :type new_data: Virtualizer
    :return: is different or not
    :rtype: bool
    """
    changes = new_data.copy()
    changes.reduce(self.last_virtualizer)
    element = changes.get_next()
    if element is None:
      return False
    # Skip version tag
    elif element.get_tag() == "version" and element.get_next() is None:
      return False
    else:
      return True

  def __calculate_diff (self, changed):
    """
    Calculate the difference of the given Virtualizer compared to the most
    recent Virtualizer acquired by get-config.

    :param changed: Virtualizer containing new install
    :type changed: Virtualizer
    :return: the difference
    :rtype: Virtualizer
    """
    # base = Virtualizer.parse_from_text(text=self.last_virtualizer.xml())
    base = self.last_virtualizer
    base.bind(relative=True)
    changed.bind(relative=True)
    # Use fail-safe workaround of diff to avoid bugs in Virtualizer library
    # diff = base.diff(changed)
    diff = base.diff_failsafe(changed)
    return diff


class RemoteESCAPEv2RESTAdapter(UnifyRESTAdapter, RemoteESCAPEv2API):
  """
  This class is devoted to provide REST specific functions for remote ESCAPEv2
  domain.
  """
  name = "ESCAPE-REST"

  def __init__ (self, url, prefix="", unify_interface=False, **kwargs):
    """
    Init.

    :param url: remote ESCAPEv2 RESTful API URL
    :type url: str
    """
    super(RemoteESCAPEv2RESTAdapter, self).__init__(url=url, prefix=prefix,
                                                    **kwargs)
    self._unify_interface = unify_interface
    # Empty data structures for domain resetting in case of internal format
    self._original_nffg = None
    self.last_nffg = None
    if self._unify_interface:
      log.info("Setup ESCAPEv2 adapter as a Unify interface!")

  def get_config (self, filter=None):
    """
    Queries the infrastructure view with a netconf-like "get-config" command.

    Remote domains always send full-config if ``filter`` is not set.

    Return topology description in the original format.

    :param filter: request a filtered description instead of full
    :type filter: str
    :return: infrastructure view in the original format
    :rtype: :class:`virtualizer.Virtualizer` or :any:`NFFG`
    """
    # If UNIFY interface is enabled, use the super class from UNIFYAdapter
    if self._unify_interface:
      return super(RemoteESCAPEv2RESTAdapter, self).get_config(filter=filter)

    log.debug("Send get-config request to remote agent: %s" % self._base_url)
    # Get topology from remote agent handling every exception
    data = self.send_no_error(self.POST, 'get-config')
    if data:
      # Got data
      log.debug("Received config from remote agent at %s" % self._base_url)
      log.debug("Detected response format: %s" %
                self.get_last_response_headers().get("Content-Type", "None"))
      if not self.is_content_type("json"):
        log.error("Received data is not in JSON format!")
        return
      # Convert raw data to internal NFFG format
      log.info("Parse and load received data...")
      nffg = NFFG.parse(data)
      log.log(VERBOSE,
              "Received message to 'get-config' request:\n%s" % nffg.dump())
      log.debug("Cache received NFFG...")
      # Cache the received NFFG
      self.last_nffg = nffg
      return nffg
    else:
      log.error("No data is received from remote agent at %s!" %
                self._base_url)
      return

  def edit_config (self, data, diff=False):
    """
    Send the requested configuration with a netconf-like "edit-config" command.

    Remote domains always expect diff of mapping changes.

    :param data: whole domain view
    :type data: :any::`NFFG`
    :param diff: send the diff of the mapping request (default: False)
    :param diff: bool
    :return: status code
    :rtype: str
    """
    # If UNIFY interface is enabled, use the super class from UNIFYAdapter
    if self._unify_interface:
      return super(RemoteESCAPEv2RESTAdapter, self).edit_config(data=data,
                                                                diff=diff)
    if isinstance(data, NFFG):
      data = data.dump()
    elif isinstance(data, Virtualizer):
      # Unexpected case, try to convert anyway
      log.warning("Unexpected case: convert Virtualizer data for a non-UNIFY "
                  "interface!")
      converted = self.converter.parse_from_Virtualizer(vdata=data.xml())
      data = converted.dump()
    else:
      raise RuntimeError("Not supported config format: %s for 'edit-config'!" %
                         type(data))
    log.debug("Send topology description to domain agent at %s..." %
              self._base_url)
    log.log(VERBOSE, "Generated NFFG for domain: %s:\n%s" % (self.domain_name,
                                                             data))
    try:
      status = self.send_with_timeout(self.POST, 'edit-config', data)
    except Timeout:
      log.warning("Reached timeout(%ss) while waiting for edit-config response!"
                  " Ignore exception..." % self.CONNECTION_TIMEOUT)
      # Ignore exception - assume the request was successful -> return True
      return True
    if status:
      log.debug("Topology description has been sent!")
    return status

  def get_topology_resource (self):
    """
    Return with the topology description as an :any:`NFFG`.

    :return: the topology description of the remote domain
    :rtype: :any:`NFFG`
    """
    if self._unify_interface:
      return super(RemoteESCAPEv2RESTAdapter, self).get_topology_resource()
    # Get full topology as a Virtualizer
    nffg = self.get_config()
    # If not data is received or parsed return with None
    if nffg is None:
      return
    # Store original config for domain resetting
    if self._original_nffg is None:
      log.debug("Store %s as the original domain config for domain: %s..." %
                (nffg, self.domain_name))
      self._original_nffg = nffg.copy()
    log.debug("Rewrite domain to %s" % self.domain_name)
    # Explicit rewrite domain info
    self.rewrite_domain(nffg)
    # Cache the received NFFG
    self.last_nffg = nffg
    return nffg

  def get_original_topology (self):
    """
    Return the original according to the Unify interface is enabled or not.

    :return: the original topology
    :rtype: :any:`NFFG` or Virtualizer
    """
    return self.original_virtualizer if self._unify_interface else \
      self._original_nffg

  def check_topology_changed (self):
    """
    Check the last received topology and return ``False`` if there was no
    changes, ``None`` if domain was unreachable and the converted topology if
    the domain changed.

    Detection of changes is based on the ``reduce()`` function of the
    ``Virtualizer``.

    :return: the received topology is different from cached one
    :rtype: bool or None or :any:`NFFG`
    """
    if self._unify_interface:
      return super(RemoteESCAPEv2RESTAdapter, self).check_topology_changed()
    log.warning("check_topology_changed is not implemented for %s" %
                self.__class__.__name__)
    # Get full topology
    data = self.send_no_error(self.POST, 'get-config')
    # Got data
    if data:
      # Check the content type or try to recognize the standard XML opening tag
      if not self.is_content_type("json"):
        log.error("Received data is not in JSON format!")
        return None
      else:
        return data
    else:
      # If no data is received, exception was raised or converted return with
      # None.
      log.warning("No data is received or parsed into NFFG during topology "
                  "change detection!")
      return None


class OpenStackRESTAdapter(AbstractRESTAdapter, AbstractESCAPEAdapter,
                           OpenStackAPI):
  """
  This class is devoted to provide REST specific functions for OpenStack
  domain.

  .. warning::
    Not maintained anymore! Use general :any:`UnifyRESTAdapter` instead of
    this class.

  """
  # Set custom header
  custom_headers = {
    'User-Agent': "ESCAPE/" + __version__,
    # XML-based Virtualizer format
    'Accept': "application/xml"
  }
  # Adapter name used in CONFIG and ControllerAdapter class
  name = "OpenStack-REST"
  type = AbstractESCAPEAdapter.TYPE_REMOTE

  def __init__ (self, url, prefix="", *args, **kwargs):
    """
    Init.

    :param url: OpenStack RESTful API URL
    :type url: str
    """
    log.debug(
      "Init OpenStackRESTAdapter - type: %s, URL: %s" % (self.type, url))
    AbstractRESTAdapter.__init__(self, base_url=url, prefix=prefix)
    log.debug("base URL is set to %s" % url)
    AbstractESCAPEAdapter.__init__(self, *args, **kwargs)
    # Converter object
    self.converter = NFFGConverter(domain=self.domain_name, logger=log,
                                   ensure_unique_id=CONFIG.ensure_unique_id())
    # Cache for parsed virtualizer
    self.virtualizer = None
    self._original_virtualizer = None

  def ping (self):
    return self.send_quietly(self.GET, 'ping')

  def get_config (self, filter=None):
    data = self.send_no_error(self.POST, 'get-config')
    if data:
      log.info("Parse and load received data...")
      if not data.startswith("<?xml version="):
        log.error("Received data is not in XML!")
        return
      # Covert from XML-based Virtualizer to NFFG
      nffg, virt = self.converter.parse_from_Virtualizer(vdata=data,
                                                         with_virt=True)
      # Cache virtualizer
      self.virtualizer = virt
      if self._original_virtualizer is None:
        log.debug("Store Virtualizer(id: %s, name: %s) as the original domain "
                  "config..." % (
                    virt.id.get_as_text(), virt.name.get_as_text()))
        self._original_virtualizer = deepcopy(virt)
      # print nffg.dump()
      return nffg

  def edit_config (self, data, diff=False):
    if isinstance(data, NFFG):
      log.debug("Convert NFFG to XML/Virtualizer format...")
      virt_data = self.converter.adapt_mapping_into_Virtualizer(
        virtualizer=self.virtualizer, nffg=data)
      data = self.virtualizer.diff(virt_data).xml()
    elif isinstance(data, Virtualizer):
      data = self.virtualizer.diff(data).xml()
    else:
      raise RuntimeError(
        "Not supported config format: %s for 'edit-config'!" % type(data))
    return self.send_no_error(self.POST, 'edit-config', data)

  def check_domain_reachable (self):
    return self.ping() is not None

  def get_topology_resource (self):
    return self.get_config()

  def check_topology_changed (self):
    raise NotImplementedError("Not implemented yet!")


class UniversalNodeRESTAdapter(AbstractRESTAdapter, AbstractESCAPEAdapter,
                               UniversalNodeAPI):
  """
  This class is devoted to provide REST specific functions for UN domain.

  .. warning::
    Not maintained anymore! Use general :any:`UnifyRESTAdapter` instead of
    this class.
  """
  # Set custom header
  custom_headers = {
    'User-Agent': "ESCAPE/" + __version__,
    # XML-based Virtualizer format
    'Accept': "application/xml"
  }
  # Adapter name used in CONFIG and ControllerAdapter class
  name = "UN-REST"
  type = AbstractESCAPEAdapter.TYPE_REMOTE

  def __init__ (self, url, prefix="", *args, **kwargs):
    """
    Init.

    :param url: Universal Node RESTful API URL
    :type url: str
    """
    log.debug(
      "Init UniversalNodeRESTAdapter - type: %s, URL: %s" % (self.type, url))
    AbstractRESTAdapter.__init__(self, base_url=url, prefix=prefix)
    log.debug("base URL is set to %s" % url)
    AbstractESCAPEAdapter.__init__(self, *args, **kwargs)
    # Converter object
    self.converter = NFFGConverter(domain=self.domain_name, logger=log,
                                   ensure_unique_id=CONFIG.ensure_unique_id())
    # Cache for parsed virtualizer
    self.virtualizer = None
    self._original_virtualizer = None

  def ping (self):
    return self.send_quietly(self.GET, 'ping')

  def get_config (self, filter=None):
    data = self.send_no_error(self.POST, 'get-config')
    log.debug("Received config from remote agent at %s" % self._base_url)
    if data:
      log.info("Parse and load received data...")
      if not data.startswith("<?xml version="):
        log.error("Received data is not in XML!")
        return
      # Covert from XML-based Virtualizer to NFFG
      nffg, virt = self.converter.parse_from_Virtualizer(vdata=data,
                                                         with_virt=True)
      # Cache virtualizer
      self.virtualizer = virt
      if self._original_virtualizer is None:
        log.debug(
          "Store Virtualizer(id: %s, name: %s) as the original domain "
          "config..." % (
            virt.id.get_as_text(), virt.name.get_as_text()))
        self._original_virtualizer = deepcopy(virt)
      # print nffg.dump()
      return nffg

  def edit_config (self, data, diff=False):
    if isinstance(data, NFFG):
      log.debug("Convert NFFG to XML/Virtualizer format...")
      virt_data = self.converter.adapt_mapping_into_Virtualizer(
        virtualizer=self.virtualizer, nffg=data)
      data = self.virtualizer.diff(virt_data).xml()
    elif isinstance(data, Virtualizer):
      data = self.virtualizer.diff(data).xml()
    else:
      raise RuntimeError(
        "Not supported config format: %s for 'edit-config'!" % type(data))
    return self.send_no_error(self.POST, 'edit-config', data)

  def check_domain_reachable (self):
    return self.ping() is not None

  def get_topology_resource (self):
    return self.get_config()

  def check_topology_changed (self):
    raise NotImplementedError("Not implemented yet!")


class BGPLSRESTAdapter(AbstractRESTAdapter, AbstractESCAPEAdapter,
                       BGPLSSpeakerAPI):
  """
  Implement the necessary interface to advertise managed domains and discover
  external domains through BGP-LS using the REST-API of BGP-LS Speaker.
  """
  # Set custom header
  custom_headers = {
    'User-Agent': "ESCAPE/" + __version__,
    # XML-based Virtualizer format
    'Accept': "application/json"
  }
  # Adapter name used in CONFIG and ControllerAdapter class
  name = "BGP-LS-REST"
  # type of the Adapter class - use this name for searching Adapter config
  type = AbstractESCAPEAdapter.TYPE_REMOTE

  def __init__ (self, url, prefix="", **kwargs):
    """
    Init.

    :param url: url of RESTful API
    :type url: str
    """
    AbstractRESTAdapter.__init__(self, base_url=url, prefix=prefix, **kwargs)
    AbstractESCAPEAdapter.__init__(self, **kwargs)
    log.debug("Init %s - type: %s, domain: %s, URL: %s" % (
      self.__class__.__name__, self.type, self.domain_name, url))
<<<<<<< HEAD
=======
    # Converter object
    self.converter = UC3MNFFGConverter(domain=self.domain_name, logger=log)
    self.last_topo = None

  def __cache (self, nffg):
    """
    Cache last received topology.

    :param nffg: received NFFG
    :type nffg: :any:`NFFG`
    :return: None
    """
    self.last_topo = nffg.copy()

  def check_domain_reachable (self):
    """
    Checker function for domain polling. Check the remote domain agent is
    reachable.

    :return: the remote domain is detected or not
    :rtype: bool
    """
    return self.send_quietly(self.GET, 'virtualizer') is not None
>>>>>>> 9312997c

  def request_bgp_ls_virtualizer (self):
    """
    Request the external domain description from the BGP-LS client.

<<<<<<< HEAD
    :return:
    """
    data = self.send_no_error(self.GET, 'virtualizer')
    if data:
      # TODO implement
      print data
      pass
    return

  def check_domain_reachable (self):
    # TODO implement
    return True

  def get_topology_resource (self):
    # TODO implement
    self.request_bgp_ls_virtualizer()
    nffg = NFFG()
    return nffg

  def check_topology_changed(self):
    # TODO implement
    super(BGPLSRESTAdapter, self).check_topology_changed()
=======
    :return: parsed data from JSON
    :rtype: dict
    """
    log.debug("Request topology description from BGP-LS client...")
    data = self.send_no_error(self.GET, 'virtualizer')
    if data:
      try:
        network_topo = json.loads(data, object_hook=unicode_to_str)
      except ValueError:
        log.error("Received data from BGP-LS speaker is not valid JSON!")
        return
      log.log(VERBOSE, "Received topology from BGP-LS speaker:\n%s" %
              pprint.pformat(network_topo))
      return network_topo
    else:
      log.warning("No data has been received from client at %s!" %
                  self._base_url)

  def get_topology_resource (self):
    """
    Return with the topology description as an :any:`NFFG`.
    """
    topo_data = self.request_bgp_ls_virtualizer()
    log.debug("Start conversion: BGP-LS-based JSON ---> NFFG")
    nffg = self.converter.parse_from_json(data=topo_data)
    if nffg is not None:
      log.debug("Cache received topology...")
      self.__cache(nffg=nffg)
      return nffg
    log.warning("Converted NFFG is missing!")

  def check_topology_changed (self):
    """
    Check the last received topology and return ``False`` if there was no
    changes, ``None`` if domain was unreachable and the converted topology if
    the domain changed.

    :return: the received topology is different from cached one
    :rtype: bool or None or :any:`NFFG`
    """
    raw_data = self.send_quietly(self.GET, 'virtualizer')
    if raw_data is None:
      # Probably lost connection with agent
      log.warning("Requested network topology is missing from domain: %s!" %
                  self.domain_name)
      return
    nffg = self.converter.parse_from_raw(raw_data=raw_data, level=VERBOSE)
    if self.last_topo is None:
      log.warning("Missing last received topo description!")
      return
    if not self.__is_changed(new_data=nffg):
      return False
    else:
      log.debug("Domain topology has been changed in domain: %s!" %
                self.domain_name)
      log.log(VERBOSE, "New topology \n%s" % nffg.dump())
      self.__cache(nffg=nffg)
      return nffg

  def __is_changed (self, new_data):
    """
    Return True if the given ``new_data`` is different compared to cached
    ``last_topo``.

    :param new_data: received new data
    :type new_data: :any:`NFFG`
    :return: changed or not
    :rtype: bool
    """
    # Calculate differences
    add_nffg, del_nffg = NFFGToolBox.generate_difference_of_nffgs(
      old=self.last_topo, new=new_data)
    # If both NFFG are empty --> no difference
    if add_nffg.is_empty() and del_nffg.is_empty():
      return False
    else:
      return True
>>>>>>> 9312997c
<|MERGE_RESOLUTION|>--- conflicted
+++ resolved
@@ -1427,8 +1427,6 @@
     AbstractESCAPEAdapter.__init__(self, **kwargs)
     log.debug("Init %s - type: %s, domain: %s, URL: %s" % (
       self.__class__.__name__, self.type, self.domain_name, url))
-<<<<<<< HEAD
-=======
     # Converter object
     self.converter = UC3MNFFGConverter(domain=self.domain_name, logger=log)
     self.last_topo = None
@@ -1452,36 +1450,11 @@
     :rtype: bool
     """
     return self.send_quietly(self.GET, 'virtualizer') is not None
->>>>>>> 9312997c
 
   def request_bgp_ls_virtualizer (self):
     """
     Request the external domain description from the BGP-LS client.
 
-<<<<<<< HEAD
-    :return:
-    """
-    data = self.send_no_error(self.GET, 'virtualizer')
-    if data:
-      # TODO implement
-      print data
-      pass
-    return
-
-  def check_domain_reachable (self):
-    # TODO implement
-    return True
-
-  def get_topology_resource (self):
-    # TODO implement
-    self.request_bgp_ls_virtualizer()
-    nffg = NFFG()
-    return nffg
-
-  def check_topology_changed(self):
-    # TODO implement
-    super(BGPLSRESTAdapter, self).check_topology_changed()
-=======
     :return: parsed data from JSON
     :rtype: dict
     """
@@ -1558,5 +1531,4 @@
     if add_nffg.is_empty() and del_nffg.is_empty():
       return False
     else:
-      return True
->>>>>>> 9312997c
+      return True