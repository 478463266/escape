--- conflicted
+++ resolved
@@ -16,10 +16,7 @@
 Adaptation Sublayer
 """
 import pprint
-<<<<<<< HEAD
-=======
 import urlparse
->>>>>>> 9312997c
 import weakref
 
 import escape.adapt.managers as mgrs
@@ -584,14 +581,9 @@
     """
     if isinstance(event.source, AbstractDomainManager) \
        and event.source.IS_EXTERNAL_MANAGER:
-<<<<<<< HEAD
-      log.debug("Received DomainChanged event from ExternalDomainManager! "
-                "Skip implicit domain update from domain: %s" % event.domain)
-=======
       log.debug("Received DomainChanged event from ExternalDomainManager with "
                 "cause: %s! Skip implicit domain update from domain: %s" %
                 (DomainChangedEvent.TYPE.reversed[event.cause], event.domain))
->>>>>>> 9312997c
       # Handle external domains
       return self._manage_external_domain_changes(event)
     log.debug("Received DomainChange event from domain: %s, cause: %s"
@@ -620,11 +612,6 @@
     # TODO implement
     pass
 
-<<<<<<< HEAD
-  def _manage_external_domain_changes (self, event):
-    """
-    Handle DomainChangedEvents came from asn ExternalDomainManager.
-=======
   def remove_external_domain_managers (self, domain):
     """
     Shutdown adn remove ExternalDomainManager.
@@ -675,16 +662,11 @@
   def _manage_external_domain_changes (self, event):
     """
     Handle DomainChangedEvents came from an ExternalDomainManager.
->>>>>>> 9312997c
 
     :param event: event object
     :type event: :any:`DomainChangedEvent`
     :return: None
     """
-<<<<<<< HEAD
-    # TODO implement
-    pass
-=======
     # BGP-LS client is up
     if event.cause == DomainChangedEvent.TYPE.DOMAIN_UP:
       log.debug("Detect remote domains from external DomainManager...")
@@ -755,7 +737,6 @@
       self.domains.register_mgr(name=ext_mgr.domain_name,
                                 mgr=ext_mgr,
                                 autostart=True)
->>>>>>> 9312997c
 
 
 class GlobalResourceManager(object):
